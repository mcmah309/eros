use core::any::Any;
use core::fmt;
use core::marker::PhantomData;
use core::ops::Deref;

use crate::type_set::{
    Contains, DebugFold, DisplayFold, ErrorFold, IsFold, Narrow, SupersetOf, TupleForm, TypeSet,
};

use crate::{AnyError, Cons, End, StrContext};

/// Any error that satisfies this trait's bounds can be used in a `TracedError`
pub trait SendSyncError: std::any::Any + std::error::Error + Send + Sync + 'static {}

impl<T> SendSyncError for T where T: std::error::Error + Send + Sync + 'static {}

impl std::error::Error for Box<dyn SendSyncError> {}


/* ------------------------- ErrorUnion ----------------------- */

/// `ErrorUnion` is an open sum type. It differs from an enum
/// in that you do not need to define any actual new type
/// in order to hold some specific combination of variants,
/// but rather you simply describe the ErrorUnion as holding
/// one value out of several specific possibilities,
/// defined by using a tuple of those possible variants
/// as the generic parameter for the `ErrorUnion`.
///
/// For example, a `ErrorUnion<(String, u32)>` contains either
/// a `String` or a `u32`. The benefit of this over creating
/// specific enums for each function become apparent in larger
/// codebases where error handling needs to occur in
/// different places for different errors. As such, `ErrorUnion` allows
/// you to quickly specify a function's return value as
/// involving a precise subset of errors that the caller
/// can clearly reason about. Providing maximum composability with
/// no boilerplate.
pub struct TracedUnion<E: TypeSet + ?Sized = (dyn SendSyncError,)> {
    pub(crate) inner: Box<dyn Any>,
    _pd: PhantomData<E>,
    #[cfg(feature = "backtrace")]
    pub(crate) backtrace: std::backtrace::Backtrace,
    #[cfg(feature = "context")]
    pub(crate) context: Vec<StrContext>,
}

impl<T> Deref for TracedUnion<(T,)>
where
    T: 'static,
{
    type Target = T;

    fn deref(&self) -> &T {
        (self.inner.as_ref() as &dyn Any)
            .downcast_ref::<T>()
            .unwrap()
    }
}

// impl<T> From<T> for TracedUnion<(Box<dyn SendSyncError>,)>
// where
//     T: SendSyncError,
// {
//     fn from(t: T) -> TracedUnion<(Box<dyn SendSyncError>,)> {
//         TracedUnion::any_error(t)
//     }
// }

impl<T> From<T> for TracedUnion<(T,)>
where
    T: SendSyncError,
{
    fn from(t: T) -> TracedUnion<(T,)> {
        TracedUnion::error(t)
    }
}

impl<E> fmt::Debug for TracedUnion<E>
where
    E: TypeSet,
    E::Variants: fmt::Debug + DebugFold,
{
    fn fmt(&self, formatter: &mut fmt::Formatter<'_>) -> fmt::Result {
        E::Variants::debug_fold(
            self.inner.as_ref() as &dyn Any,
            formatter,
            #[cfg(feature = "context")]
            &self.context,
            #[cfg(feature = "backtrace")]
            &self.backtrace,
        )?;
        Ok(())
    }
}

impl<E> fmt::Display for TracedUnion<E>
where
    E: TypeSet,
    E::Variants: fmt::Display + DisplayFold,
{
    fn fmt(&self, formatter: &mut fmt::Formatter<'_>) -> fmt::Result {
        E::Variants::display_fold(self.inner.as_ref() as &dyn Any, formatter)?;
        Ok(())
    }
}

//************************************************************************//

fn _send_sync_error_assert() {
    use std::io;

    fn is_send<T: Send>(_: &T) {}
    fn is_sync<T: Sync>(_: &T) {}
    fn is_error<T: core::error::Error>(_: &T) {}

    let error_union: TracedUnion<(io::Error, fmt::Error)> =
        TracedUnion::error(io::Error::new(io::ErrorKind::Other, "yooo"));
    is_send(&error_union);
    is_sync(&error_union);
    is_error(&&error_union);
}

unsafe impl<T> Send for TracedUnion<T> where T: TypeSet + Send {}
unsafe impl<T> Sync for TracedUnion<T> where T: TypeSet + Sync {}

// Note: Can't implement directly since `Context` trait then has conflicting impls and we could now
// accidentally nest this type
// impl<E> core::error::Error for TracedErrorUnion<E>
// where
//     E: TypeSet,
//     E::Variants: core::error::Error + DebugFold + DisplayFold + ErrorFold,
// {
//     fn source(&self) -> Option<&(dyn core::error::Error + 'static)> {
//         E::Variants::source_fold(self.inner.as_ref() as &dyn Any)
//     }
// }

impl<E> core::error::Error for &TracedUnion<E>
where
    E: TypeSet, // todo
    E::Variants: core::error::Error + DebugFold + DisplayFold + ErrorFold,
{
    fn source(&self) -> Option<&(dyn core::error::Error + 'static)> {
        E::Variants::source_fold(self.inner.as_ref() as &dyn Any)
    }
}

impl<E> TracedUnion<E>
where
<<<<<<< HEAD
    E: TypeSet, // todo sized wont work
=======
    E: TypeSet + 'static,
>>>>>>> 979e7b4a
    E::Variants: core::error::Error + DebugFold + DisplayFold + ErrorFold,
{
    /// Returns the lower-level source of this error, if any.
    // Note: Even though `std::error::Error` is implemented for Deref.
    // We still redeclare `source` here to tie the lifetime to this,
    // rather than another deref
    pub fn source<'a>(&'a self) -> Option<&'a (dyn std::error::Error + 'static)> {
        let this: &&TracedUnion<E> = &self;
        let source = core::error::Error::source(this);
        // SAFETY: We need to call with `&&` since we need the `&` specialization trick to get the source,
        // since `TracedUnion` directly can't implement `Error` due to trait collisions.
        // This resolves lifetimes correctly back to this call.
        // The underlying `source` will still exist as long as this exists.
        // Since T is `'static` and borrowed for `'a`, and the underlying source is owned
        // by this type, so it can't be moved or dropped while this is borrowed
        let source = unsafe {
            std::mem::transmute::<
                Option<&(dyn core::error::Error + 'static)>,
                Option<&'a (dyn core::error::Error + 'static)>,
            >(source)
        };
        source
    }
}

//************************************************************************//

impl<E> TracedUnion<E>
where
    E: TypeSet + ?Sized,
{
    pub fn new<T, Index>(t: T) -> TracedUnion<E>
    where
        T: 'static,
        E::Variants: Contains<T, Index>,
    {
        TracedUnion {
            inner: Box::new(t),
            _pd: PhantomData,
            #[cfg(feature = "backtrace")]
            backtrace: std::backtrace::Backtrace::capture(),
            #[cfg(feature = "context")]
            context: Vec::new(),
        }
    }

    /// Create a new `ErrorUnion`.
    pub fn error<T, Index>(t: T) -> TracedUnion<E>
    where
        T: SendSyncError,
        E::Variants: Contains<T, Index>,
    {
        TracedUnion {
            inner: Box::new(t),
            _pd: PhantomData,
            #[cfg(feature = "backtrace")]
            backtrace: std::backtrace::Backtrace::capture(),
            #[cfg(feature = "context")]
            context: Vec::new(),
        }
    }

    /// Create a dynamic type erased `TracedError`
    pub fn any_error<T, Index>(source: T) -> TracedUnion<E>
    where
        T: SendSyncError,
        E::Variants: Contains<dyn SendSyncError, Index>,
    {
        TracedUnion {
            inner: Box::new(source),
            _pd: PhantomData,
            #[cfg(feature = "backtrace")]
            backtrace: std::backtrace::Backtrace::capture(),
            #[cfg(feature = "context")]
            context: Vec::new(),
        }
    }

    /// Attempt to downcast the `ErrorUnion` into a specific type, and
    /// if that fails, return a `ErrorUnion` which does not contain that
    /// type as one of its possible variants.
    pub fn narrow<Target, Index>(
        self,
    ) -> Result<
        Target,
        TracedUnion<<<E::Variants as Narrow<Target, Index>>::Remainder as TupleForm>::Tuple>,
    >
    where
        Target: 'static,
        E::Variants: Narrow<Target, Index>,
    {
        if (self.inner.as_ref() as &dyn Any).is::<Target>() {
            Ok(*(self.inner as Box<dyn Any>).downcast::<Target>().unwrap())
        } else {
            Err(TracedUnion {
                inner: self.inner,
                _pd: PhantomData,
                #[cfg(feature = "backtrace")]
                backtrace: self.backtrace,
                #[cfg(feature = "context")]
                context: self.context,
            })
        }
    }

    /// Turns the `ErrorUnion` into a `ErrorUnion` with a set of variants
    /// which is a superset of the current one. This may also be
    /// the same set of variants, but in a different order.
    pub fn widen<Other, Index>(self) -> TracedUnion<Other>
    where
        Other: TypeSet + ?Sized,
        Other::Variants: SupersetOf<E::Variants, Index>,
    {
        TracedUnion {
            inner: self.inner,
            _pd: PhantomData,
            #[cfg(feature = "backtrace")]
            backtrace: self.backtrace,
            #[cfg(feature = "context")]
            context: self.context,
        }
    }

    /// Attempt to split a subset of variants out of the `ErrorUnion`,
    /// returning the remainder of possible variants if the value
    /// does not have one of the `TargetList` types.
    pub fn subset<TargetList, Index>(
        self,
    ) -> Result<
        TracedUnion<TargetList>,
        TracedUnion<<<E::Variants as SupersetOf<TargetList::Variants, Index>>::Remainder as TupleForm>::Tuple>,
    >
    where
        TargetList: TypeSet + ?Sized,
        E::Variants: IsFold + SupersetOf<TargetList::Variants, Index>,
    {
        if E::Variants::is_fold(self.inner.as_ref() as &dyn Any) {
            Ok(TracedUnion {
                inner: self.inner,
                _pd: PhantomData,
                #[cfg(feature = "backtrace")]
                backtrace: self.backtrace,
                #[cfg(feature = "context")]
                context: self.context,
            })
        } else {
            Err(TracedUnion {
                inner: self.inner,
                _pd: PhantomData,
                #[cfg(feature = "backtrace")]
                backtrace: self.backtrace,
                #[cfg(feature = "context")]
                context: self.context,
            })
        }
    }

    /// For a `ErrorUnion` with a single variant, return
    /// the contained value.
    pub fn take<Target>(self) -> Target
    where
        Target: 'static,
        E: TypeSet<Variants = Cons<Target, End>>,
    {
        *(self.inner as Box<dyn Any>).downcast::<Target>().unwrap()
    }

    #[allow(unused_mut)]
    #[allow(unused_variables)]
    pub fn context<C: Into<StrContext>>(mut self, context: C) -> Self {
        #[cfg(feature = "context")]
        self.context.push(context.into());
        self
    }

    /// Adds additional context lazily. This becomes a no-op if the `traced` feature is disabled.
    #[allow(unused_mut)]
    #[allow(unused_variables)]
    pub fn with_context<F, C: Into<StrContext>>(mut self, f: F) -> Self
    where
        F: FnOnce() -> C,
    {
        #[cfg(feature = "context")]
        self.context.push(f().into());
        self
    }
}

impl<A: 'static> TracedUnion<(A,)> {
    /// Convert to the inner type of an ErrorUnion with a single possible type.
    pub fn into_inner(self) -> A {
        *self.inner.downcast().unwrap()
    }

    /// Gets a reference to the inner type
    pub fn inner(&self) -> &A {
        self.inner.downcast_ref().unwrap()
    }

    /// Gets a mutable reference to the inner type
    pub fn inner_mut(&mut self) -> &mut A {
        self.inner.downcast_mut().unwrap()
    }

    pub fn map<U, F>(self, f: F) -> TracedUnion<(U,)>
    where
        U: 'static,
        F: FnOnce(A) -> U,
    {
        TracedUnion {
            inner: Box::new(f(*self.inner.downcast().unwrap())),
            _pd: PhantomData,
            #[cfg(feature = "backtrace")]
            backtrace: self.backtrace,
            #[cfg(feature = "context")]
            context: self.context,
        }
    }
}

//************************************************************************//

/// Run widen and narrow directly on Results with ErrorUnions
pub trait ReshapeUnion<S, E>
where
    E: TypeSet + ?Sized,
{
    /// Turns the `ErrorUnion` into a `ErrorUnion` with a set of variants
    /// which is a superset of the current one. This may also be
    /// the same set of variants, but in a different order.
    fn widen<Other, Index>(self) -> Result<S, TracedUnion<Other>>
    where
        Other: TypeSet + ?Sized,
        Other::Variants: SupersetOf<E::Variants, Index>;

    /// Attempt to downcast the `ErrorUnion` into a specific type, and
    /// if that fails, return a `Result` with the `ErrorUnion` wither the remainder
    /// which does not contain that type as one of its possible variants.
    fn narrow<Target, Index>(
        self,
    ) -> Result<
        Target,
        Result<
            S,
            TracedUnion<<<E::Variants as Narrow<Target, Index>>::Remainder as TupleForm>::Tuple>,
        >,
    >
    where
        Target: 'static,
        E::Variants: Narrow<Target, Index>;
}

impl<S, E> ReshapeUnion<S, E> for Result<S, TracedUnion<E>>
where
    E: TypeSet + ?Sized,
{
    fn widen<Other, Index>(self) -> Result<S, TracedUnion<Other>>
    where
        Other: TypeSet + ?Sized,
        Other::Variants: SupersetOf<E::Variants, Index>,
    {
        self.map_err(|e| e.widen())
    }

    fn narrow<Target, Index>(
        self,
    ) -> Result<
        Target,
        Result<
            S,
            TracedUnion<<<E::Variants as Narrow<Target, Index>>::Remainder as TupleForm>::Tuple>,
        >,
    >
    where
        Target: 'static,
        E::Variants: Narrow<Target, Index>,
    {
        match self {
            Ok(value) => Err(Ok(value)),
            Err(err) => match err.narrow() {
                Ok(value) => return Ok(value),
                Err(err) => Err(Err(err)),
            },
        }
    }
}

//************************************************************************//

pub trait Union<S, F> {
    /// Creates an `ErrorUnion` for this type.
    fn union<Index, Other>(self) -> Result<S, TracedUnion<Other>>
    where
        Other: TypeSet + ?Sized,
        Other::Variants: Contains<F, Index>;
}

impl<S, F: SendSyncError> Union<S, F> for Result<S, F> {
    fn union<Index, Other>(self) -> Result<S, TracedUnion<Other>>
    where
        Other: TypeSet + ?Sized,
        // Other::Variants: SupersetOf<Cons<F, End>, Index>,
        Other::Variants: Contains<F, Index>,
    {
        self.map_err(TracedUnion::error)
    }
}

pub trait IntoUnion<S, F> {
    /// Creates an `ErrorUnion` for this type.
    fn into_union<Index, Other>(self) -> Result<S, TracedUnion<Other>>
    where
        Other: TypeSet + ?Sized,
        Other::Variants: Contains<F, Index>;
}

impl<S, F1, F2> IntoUnion<S, F2> for Result<S, F1>
where
    F1: Into<F2> + SendSyncError, // `SendSyncError` is used to ensure it does not overlap with below
    F2: 'static,
{
    fn into_union<Index, Other>(self) -> Result<S, TracedUnion<Other>>
    where
        Other: TypeSet + ?Sized,
        Other::Variants: Contains<F2, Index>,
    {
        self.map_err(|e| TracedUnion::new(e.into()))
    }
}

// todo better name?
pub trait IntoUnionSingle<S, F> {
    fn into_union(self) -> Result<S, TracedUnion<(F,)>>;
}

impl<S, F1, F2> IntoUnionSingle<S, F2> for Result<S, TracedUnion<(F1,)>>
where
    F1: Into<F2> + 'static,
    F2: 'static,
{
    fn into_union(self) -> Result<S, TracedUnion<(F2,)>> {
        self.map_err(|e| e.map(|e| e.into()))
    }
}

// Commented out since it conflicts with the above and cant merge into one trait since the return type is attached to the method generic
// pub trait IntoUnion<F>
// where
//     F: AnyError,
// {
//     fn union<Index, Other>(self) -> ErrorUnion<Other>
//     where
//         Other: TypeSet,
//         // Other::Variants: SupersetOf<Cons<F, End>, Index>,
//         Other::Variants: Contains<F, Index>;
// }

// impl<F> IntoUnion<F> for F
// where
//     F: AnyError,
// {
//     fn union<Index, Other>(self) -> ErrorUnion<Other>
//     where
//         Other: TypeSet,
//         // Other::Variants: SupersetOf<Cons<F, End>, Index>,
//         Other::Variants: Contains<F, Index>,
//     {
//         ErrorUnion::new(self)
//     }
// }<|MERGE_RESOLUTION|>--- conflicted
+++ resolved
@@ -148,11 +148,7 @@
 
 impl<E> TracedUnion<E>
 where
-<<<<<<< HEAD
-    E: TypeSet, // todo sized wont work
-=======
-    E: TypeSet + 'static,
->>>>>>> 979e7b4a
+    E: TypeSet + 'static, // todo sized wont work
     E::Variants: core::error::Error + DebugFold + DisplayFold + ErrorFold,
 {
     /// Returns the lower-level source of this error, if any.
