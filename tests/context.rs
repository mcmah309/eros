#![cfg(feature = "traced")]

use eros::{
    bail, traced, Context, ErrorUnion, IntoDynTracedError, IntoUnionResult, TracedError,
    TracedResult,
};

#[cfg(feature = "min_specialization")]
#[cfg(test)]
mod min_specialization {
    use eros::{Context, ErrorUnion, ReshapeUnionResult};

    #[test]
    fn error_union() {
        fn func1() -> eros::UnionResult<(), (std::io::Error,)> {
            return Err(std::io::Error::new(
                std::io::ErrorKind::AddrInUse,
                "Address in use message here",
            )
            .into());
        }

        fn func2() -> Result<(), ErrorUnion<(i32, std::io::Error)>> {
            func1().widen().context("From func2".to_string())
        }

        fn func3() -> eros::UnionResult<(), (std::io::Error, i32, bool)> {
            return func2()
                .with_context(|| "From func3")
                .map_err(ErrorUnion::widen);
        }

        fn func4() -> eros::UnionResult<(), (std::io::Error, bool)> {
            return match func3().with_context(|| "From func4").narrow::<i32, _>() {
                Ok(_) => panic!("should exist"),
                Err(result) => result,
            };
        }

        let result: Result<(), ErrorUnion<(std::io::Error, i32, bool)>> = func3();
        println!("{:?}", result.unwrap_err());
        let result: Result<(), ErrorUnion<(std::io::Error, bool)>> = func4();
        println!("{:?}", result.unwrap_err());
    }
}

#[test]
fn generic_context_error_to_error_union() {
    fn func1() -> Result<(), TracedError> {
        return Err(traced!("This is root error message"));
    }

    fn func2() -> eros::TracedResult<()> {
        func1().context("Generic context")
    }

    fn func3() -> Result<(), ErrorUnion<(std::io::Error, TracedError)>> {
        func2().map_err(ErrorUnion::new)
    }

    let result: Result<(), ErrorUnion<(std::io::Error, TracedError)>> = func3();
    println!("{:?}", result.unwrap_err());
    // println!("{}", result.unwrap_err());
}

#[test]
fn generic_error_to_error_union() {
    fn func1() -> Result<(), TracedError> {
        bail!("This is root error message")
    }

    fn func2() -> Result<(), ErrorUnion<(std::io::Error, TracedError)>> {
        func1().map_err(ErrorUnion::new)
    }

    let result: Result<(), ErrorUnion<(std::io::Error, TracedError)>> = func2();
    println!("{:?}", result.unwrap_err());
    // println!("{}", result.unwrap_err());
}

#[test]
fn bail() {
    fn func1() -> TracedResult<()> {
        eros::bail!("This is a bailing message {}", 1);
    }

    fn func2() -> eros::UnionResult<(), (TracedError,)> {
        func1().context("From func2".to_string()).union()
    }

    fn func3() -> Result<(), ErrorUnion<(TracedError, i32, bool)>> {
        return func2().map_err(ErrorUnion::widen);
    }

    fn func4() -> TracedResult<()> {
        let error =
            std::io::Error::new(std::io::ErrorKind::AddrInUse, "Address in use message here")
                .traced_dyn();
        return Err(error);
    }

    let result: Result<(), ErrorUnion<(TracedError, i32, bool)>> = func3();
    println!("{:?}", result.unwrap_err());
    let result2: TracedResult<()> = func4();
    println!("{:?}", result2.unwrap_err());
}

#[test]
fn context_directly_on_error() {
    fn func1() -> TracedResult<()> {
        let error =
            std::io::Error::new(std::io::ErrorKind::AddrInUse, "Address in use message here")
                .context("This is some context");
        return Err(error.traced_dyn());
    }

    fn func2() -> TracedResult<()> {
        let error =
            std::io::Error::new(std::io::ErrorKind::AddrInUse, "Address in use message here");
        let result: Result<(), std::io::Error> = Err(error);
        let value = result
            .context("This is some context")
            .map_err(|e| e.traced_dyn())?;
        return Ok(value);
    }

    fn func3() -> TracedResult<()> {
        let error =
            std::io::Error::new(std::io::ErrorKind::AddrInUse, "Address in use message here");
        let result: Result<(), std::io::Error> = Err(error);
        let value = result.context("This is some context").traced_dyn()?;
        return Ok(value);
    }

    let result: TracedResult<()> = func1();
    println!("{:?}", result.unwrap_err());
    let result2: TracedResult<()> = func2();
    println!("{:?}", result2.unwrap_err());
    let result3: TracedResult<()> = func3();
    println!("{:?}", result3.unwrap_err());
}

#[test]
#[cfg_attr(not(feature = "min_specialization"), should_panic)]
fn nesting_traced_dyn_calls() {
    fn func1() -> TracedResult<()> {
        eros::bail!("This is a bailing message {}", 1);
    }

    fn func2() -> TracedResult<()> {
        func1()
            .context("One")
            .traced_dyn()
            .context("Two")
            .traced_dyn()
            .context("Three")
    }

    let result: TracedResult<()> = func2();
    let message = result.unwrap_err().to_string();

    let count = message.match_indices("Context:").count();
    assert_eq!(count, 1, "Expected only one 'Context:', got:\n{}", message);
<<<<<<< HEAD

    let count = message.match_indices("Backtrace:").count();
    assert_eq!(
        count, 1,
        "Expected only one 'Backtrace:', got:\n{}",
        message
    );
=======
>>>>>>> c8326abc
}<|MERGE_RESOLUTION|>--- conflicted
+++ resolved
@@ -161,14 +161,4 @@
 
     let count = message.match_indices("Context:").count();
     assert_eq!(count, 1, "Expected only one 'Context:', got:\n{}", message);
-<<<<<<< HEAD
-
-    let count = message.match_indices("Backtrace:").count();
-    assert_eq!(
-        count, 1,
-        "Expected only one 'Backtrace:', got:\n{}",
-        message
-    );
-=======
->>>>>>> c8326abc
 }